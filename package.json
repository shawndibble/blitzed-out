--- conflicted
+++ resolved
@@ -47,12 +47,8 @@
     "remark-gemoji": "^8.0.0",
     "remark-gfm": "^4.0.0",
     "use-sound": "^5.0.0",
-<<<<<<< HEAD
-    "web-vitals": "^4.0.0",
+    "web-vitals": "^5.0.0",
     "zustand": "^5.0.3"
-=======
-    "web-vitals": "^5.0.0"
->>>>>>> 8da22b9c
   },
   "devDependencies": {
     "@capacitor/cli": "^7.0.0",
